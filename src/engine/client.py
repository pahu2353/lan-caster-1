--- conflicted
+++ resolved
@@ -556,11 +556,7 @@
             msgType = 'playerMove'
             # if btn3:
             #     msgType = 'testPlayerJump'
-<<<<<<< HEAD
             self['socket'].sendMessage({'type': msgType, 'moveDestX': moveDestX, 'moveDestY': moveDestY}) 
 
 
-        # testing comment 
-=======
-            self['socket'].sendMessage({'type': msgType, 'moveDestX': moveDestX, 'moveDestY': moveDestY})
->>>>>>> 46acdf95
+        # testing comment awojfoawiejf